#    ___                     _  ___   _   _  _
#   |   \ ___ _ __ _ __  ___| |/ __| /_\ | \| |__ _ ___ _ _
#   | |) / _ \ '_ \ '_ \/ -_) | (_ |/ _ \| .` / _` / -_) '_|
#   |___/\___/ .__/ .__/\___|_|\___/_/ \_\_|\_\__, \___|_|
#            |_|  |_|                         |___/

"""
GENERATIVE ADVERSARIAL NETWORK
-- Coded by Wouter Durnez
"""

import os

import pytorch_lightning as pl
import torch
import torch.nn as nn
import torch.nn.functional as F
import torchvision.transforms as transforms
from pl_bolts.datamodules import CIFAR10DataModule
from skimage import io
from tensorboard import program
from torch.utils.data import Dataset, DataLoader, random_split
from torchvision.transforms import Resize, ToTensor, Normalize
from torchvision.utils import make_grid

from helper import log, hi


class DoppelDataset(Dataset):
    """
    Dataset class for face data
    """

    def __init__(self, face_dir: str, transform=None):

        self.face_dir = face_dir
        self.face_paths = os.listdir(face_dir)
        self.transform = transform

    def __len__(self):

        return len(self.face_paths)

    def __getitem__(self, idx):

        if torch.is_tensor(idx):
            idx = idx.tolist()

        face_path = os.path.join(self.face_dir, self.face_paths[idx])
        face = io.imread(face_path)

        sample = {'image': face}

        if self.transform:
            sample = self.transform(sample['image'])

        return sample


class DoppelDataModule(pl.LightningDataModule):

    def __init__(self, data_dir='../data/faces', batch_size: int = 64, num_workers: int = 0,
                 image_shape: tuple = (100, 100)):
        super().__init__()

        self.train_data = None
        self.val_data = None
        self.test_data = None

        self.data_dir = data_dir
        self.batch_size = batch_size
        self.num_workers = num_workers

        self.transforms = transforms.Compose([
            ToTensor(),
<<<<<<< HEAD
            #Normalize(
            #    mean=[x / 255.0 for x in [125.3, 123.0, 113.9]],
            #    std=[x / 255.0 for x in [63.0, 62.1, 66.7]],
            #)
=======
            Resize(image_shape),
            Normalize(mean=(123.26290927634774, 95.90498110733365, 86.03763122875182), # Naar grayscale, dan normaliseren
                      std=(63.20679012922922, 54.86211954409834, 52.31266645797249))
>>>>>>> 48be35e8
        ])

    def setup(self, stage=None):
        # Initialize dataset
        self.doppel_data = DoppelDataset(face_dir=self.data_dir, transform=self.transforms)

        # Train/val/test split
        n = len(self.doppel_data)
        train_size = int(.8 * n)
        val_size = int(.1 * n)
        test_size = n - (train_size + val_size)

        self.train_data, self.val_data, self.test_data = random_split(dataset=self.doppel_data,
                                                                      lengths=[train_size, val_size, test_size])

    def train_dataloader(self) -> DataLoader:
        dataloader = DataLoader(
            dataset=self.train_data,
            batch_size=self.batch_size,
            num_workers=self.num_workers,
            drop_last=True,
            pin_memory=True
        )

        return dataloader

    def val_dataloader(self) -> DataLoader:
        dataloader = DataLoader(
            dataset=self.val_data,
            batch_size=self.batch_size,
            num_workers=self.num_workers,
            drop_last=True,
            pin_memory=True
        )

        return dataloader

    def test_dataloader(self) -> DataLoader:
        dataloader = DataLoader(
            dataset=self.test_data,
            batch_size=self.batch_size,
            num_workers=self.num_workers,
            drop_last=True,
            pin_memory=True
        )

        return dataloader


class DoppelGenerator(nn.Sequential):
    """
    Generator network that produces images based on latent vector
    """

    def __init__(self, latent_dim: int, **kwargs):
        super().__init__()

        def block(in_channels: int, out_channels: int, padding: int = 1, stride: int = 2, bias=False):
            return nn.Sequential(
                nn.ConvTranspose2d(
                    in_channels=in_channels,
                    out_channels=out_channels,
                    kernel_size=4,
                    stride=stride,
                    padding=padding,
                    bias=bias
                ),
                nn.BatchNorm2d(num_features=out_channels),
                nn.ReLU(True)
            ).cuda()

        self.model = nn.Sequential(
            block(latent_dim, 512, padding=0, stride=1),
            block(512, 256),
            block(256, 128),
            block(128, 64),
            block(64, 32),
            nn.ConvTranspose2d(32, 3, kernel_size=4, stride=2, padding=1, bias=False),
            nn.Tanh()
        )
        self.model.cuda()

    def forward(self, input):
        return self.model(input).cuda()


class DoppelDiscriminator(nn.Sequential):
    """
    Discriminator network that classifies images in two categories
    """

    def __init__(self, **kwargs):
        super().__init__()

        def block(in_channels: int, out_channels: int):
            return nn.Sequential(
                nn.Conv2d(
                    in_channels=in_channels,
                    out_channels=out_channels,
                    kernel_size=4,
                    stride=2,
                    padding=1,
                    bias=False
                ),
                nn.BatchNorm2d(num_features=out_channels, momentum=0.8),
                nn.LeakyReLU(0.2, inplace=True),
            ).cuda()

        self.model = nn.Sequential(
            block(3, 64),
            block(64, 128),
            block(128, 256),
            block(256, 512),
            nn.Conv2d(512, 1, kernel_size=4, stride=1, padding=0, bias=False),
            nn.Flatten(),
            nn.Linear(25, 1),
            nn.Sigmoid()
        )
        self.model.cuda()

    def forward(self, input):
        return self.model(input).cuda()


class DoppelGAN(pl.LightningModule):

    def __init__(self,
                 channels: int,
                 width: int,
                 height: int,
                 lr: float = 0.0002,
                 b1: float = 0.5,
                 b2: float = 0.999,
                 batch_size: int = 64,
                 **kwargs):

        super().__init__()

        self.step = 0

        # Save all keyword arguments as hyperparameters, accessible through self.hparams.X)
        self.save_hyperparameters()
        self.to(device)
        print('GAN on {0}'.format(self.device))

        # Initialize networks
        self.generator = DoppelGenerator(latent_dim=self.hparams.latent_dim).cuda()
        self.discriminator = DoppelDiscriminator().cuda()

        self.validation_z = torch.randn(8, self.hparams.latent_dim, 1, 1).cuda()

    def forward(self, input):
        return self.generator(input)

    def adversarial_loss(self, y_hat, y):
        return F.binary_cross_entropy(y_hat, y)

    def training_step(self, batch, batch_idx, optimizer_idx):
<<<<<<< HEAD
        if cifar:
            images, _ = batch
        else:
            images = batch
=======
        images = batch
>>>>>>> 48be35e8

        # Sample noise (batch_size, latent_dim,1,1)
        z = torch.randn(images.size(0), self.hparams.latent_dim, 1, 1).cuda()
        z = z.type_as(images)

        # Train generator
        if optimizer_idx == 0:
            # Generate images (call generator -- see forward -- on latent vector)
            self.generated_images = self(z)

            # Log sampled images (visualize what the generator comes up with)
            sample_images = self.generated_images[:6]
            grid = make_grid(sample_images)
            self.logger.experiment.add_image('generated_images', grid, self.step)
            self.step += 1

            # Ground truth result (ie: all fake)
            valid = torch.ones(images.size(0), 1).cuda()

            # Adversarial loss is binary cross-entropy
            generator_loss = self.adversarial_loss(self.discriminator(self(z)), valid)
            tqdm_dict = {'gen_loss': generator_loss}

            output = {
                'loss': generator_loss,
                'progress_bar': tqdm_dict,
                'log': tqdm_dict
            }
            return output

        # Train discriminator: classify real from generated samples
        if optimizer_idx == 1:
            # How well can it label as real?
            valid = torch.ones(images.size(0), 1).cuda()
            real_loss = self.adversarial_loss(self.discriminator(images), valid)

            # How well can it label as fake?
            fake = torch.zeros(images.size(0), 1).cuda()
            fake_loss = self.adversarial_loss(
                self.discriminator(self(z).detach()), fake)

            # Discriminator loss is the average of these
            discriminator_loss = (real_loss + fake_loss) / 2
            tqdm_dict = {'d_loss': discriminator_loss}
            output = {
                'loss': discriminator_loss,
                'progress_bar': tqdm_dict,
                'log': tqdm_dict
            }
            return output

    def configure_optimizers(self):
        lr = self.hparams.lr
        b1 = self.hparams.b1
        b2 = self.hparams.b2

        # Optimizers
        opt_g = torch.optim.Adam(self.generator.parameters(), lr=lr, betas=(b1, b2))
        opt_d = torch.optim.Adam(self.discriminator.parameters(), lr=lr, betas=(b1, b2))

        # Return optimizers/schedulers (currently no scheduler)
        return [opt_g, opt_d], []

    def on_epoch_end(self):
        # Log sampled images
        self.step = 0
        sample_images = self(self.validation_z)

        # grid = make_grid(sample_images)
        self.logger.experiment.add_images('GAN_images_' + str(self.current_epoch), sample_images, self.current_epoch)


if __name__ == '__main__':
    hi()

    device = torch.device("cuda:0" if torch.cuda.is_available() else "cpu")
    print('Available device: {0}'.format(device.type))

    # Start Tensorboard on localhost:8888
    tb = program.TensorBoard()
    tb.configure(
        argv=[None, '--logdir', 'c:/Users/aduen/PycharmProjects/doppelganger/lightning_logs/', '--port', '8888'])
    url = tb.launch()

    # Global parameter
    image_dim = 128
    latent_dim = 100
    batch_size = 64

    # Cifar?
    cifar = False
<<<<<<< HEAD
=======

    # Initialize dataset
    tfs = transforms.Compose([
        ToPILImage(),
        Resize(image_dim),
        ToTensor()
    ])
    doppel_dataset = DoppelDataset(face_dir='../data/faces', transform=tfs)
>>>>>>> 48be35e8

    # Initialize data module
    if cifar:
        # Initialize dataset
        tfs = transforms.Compose([
            # ToPILImage(),
            Resize(image_dim),
            ToTensor()
        ])
        doppel_data_module = CIFAR10DataModule('../data/cifar', train_transforms=tfs, num_workers=2)
    else:
        doppel_data_module = DoppelDataModule(
            data_dir='./data/fakefaces',
            batch_size=batch_size,
            image_shape=(128, 128),
        )

    # Build models
    generator = DoppelGenerator(latent_dim=latent_dim)
    discriminator = DoppelDiscriminator()

    # Test generator
    x = torch.rand(batch_size, latent_dim, 1, 1).cuda()
    y = generator(x).cuda()
    log(f'Generator: x {x.size()} --> y {y.size()}')

    # Test discriminator
    x = torch.rand(batch_size, 3, 128, 128).cuda()
    y = discriminator(x).cuda()
    log(f'Discriminator: x {x.size()} --> y {y.size()}')

    # Build GAN
    doppelgan = DoppelGAN(
        batch_size=batch_size,
        channels=3,
        width=image_dim,
        height=image_dim,
        latent_dim=latent_dim
    ).cuda()

    # Fit GAN
<<<<<<< HEAD
    trainer = pl.Trainer(gpus=1, max_epochs=100, progress_bar_refresh_rate=1)
    trainer.fit(model=doppelgan, datamodule=doppel_data_module)
=======
    #trainer = pl.Trainer(gpus=0, max_epochs=5, progress_bar_refresh_rate=1)
    #trainer.fit(model=doppelgan, datamodule=doppel_data_module)
>>>>>>> 48be35e8

    '''
    image = y[0].detach().numpy()
    image = np.transpose(image, axes=[1, 2, 0])
    fig, ax = plt.subplots()
    ax.imshow(image)
    ax.set_axis_off()
    plt.show()
    '''<|MERGE_RESOLUTION|>--- conflicted
+++ resolved
@@ -73,16 +73,11 @@
 
         self.transforms = transforms.Compose([
             ToTensor(),
-<<<<<<< HEAD
             #Normalize(
             #    mean=[x / 255.0 for x in [125.3, 123.0, 113.9]],
             #    std=[x / 255.0 for x in [63.0, 62.1, 66.7]],
             #)
-=======
-            Resize(image_shape),
-            Normalize(mean=(123.26290927634774, 95.90498110733365, 86.03763122875182), # Naar grayscale, dan normaliseren
-                      std=(63.20679012922922, 54.86211954409834, 52.31266645797249))
->>>>>>> 48be35e8
+
         ])
 
     def setup(self, stage=None):
@@ -241,14 +236,12 @@
         return F.binary_cross_entropy(y_hat, y)
 
     def training_step(self, batch, batch_idx, optimizer_idx):
-<<<<<<< HEAD
-        if cifar:
+
+      if cifar:
             images, _ = batch
         else:
             images = batch
-=======
-        images = batch
->>>>>>> 48be35e8
+
 
         # Sample noise (batch_size, latent_dim,1,1)
         z = torch.randn(images.size(0), self.hparams.latent_dim, 1, 1).cuda()
@@ -340,17 +333,14 @@
 
     # Cifar?
     cifar = False
-<<<<<<< HEAD
-=======
-
-    # Initialize dataset
+
+    """# Initialize dataset
     tfs = transforms.Compose([
         ToPILImage(),
         Resize(image_dim),
         ToTensor()
     ])
-    doppel_dataset = DoppelDataset(face_dir='../data/faces', transform=tfs)
->>>>>>> 48be35e8
+    doppel_dataset = DoppelDataset(face_dir='../data/faces', transform=tfs)"""
 
     # Initialize data module
     if cifar:
@@ -392,13 +382,9 @@
     ).cuda()
 
     # Fit GAN
-<<<<<<< HEAD
     trainer = pl.Trainer(gpus=1, max_epochs=100, progress_bar_refresh_rate=1)
     trainer.fit(model=doppelgan, datamodule=doppel_data_module)
-=======
-    #trainer = pl.Trainer(gpus=0, max_epochs=5, progress_bar_refresh_rate=1)
-    #trainer.fit(model=doppelgan, datamodule=doppel_data_module)
->>>>>>> 48be35e8
+
 
     '''
     image = y[0].detach().numpy()
